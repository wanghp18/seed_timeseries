# Development version of SEED on a Mac

These instructions are for installing and running SEED on Mac OSX in development mode.

## Prerequisites

These instructions assume you have/use [Macports](https://www.macports.org/). The workflow has been testing with homebrew as well, but is not directly supported. You system should have the following dependencies already installed:

* git (`port install git` or `brew install git`)
* Mercurial (`port install hg` or `brew install mercurial`)

(Recommended)

* [virtualenv](https://virtualenv.pypa.io/en/latest/) and [virtualenvwrapper](https://virtualenvwrapper.readthedocs.org/en/latest/).
    * Although you _could_ install Python packages globally, this is the easiest way to install Python packages. Setting these up first will help avoid polluting your base Python installation and make it much easier to switch between different versions of the code.

        pip install virtualenv
        pip install virtualenvwrapper

    * Follow instructions on [virtualenvwrapper](https://virtualenvwrapper.readthedocs.org/en/latest/) to setup your environment.
    * Once you have these installed, creating and entering a new virtualenv called "``seed``" for SEED development is as easy as:

        mkvirtualenv --python=python2.7 seed

## Install PostgreSQL 9.4

Perform the following commands as 'root' if using port

    sudo su - root
    
Install Postgres 9.4

    port install postgresql94-server postgresql94 postgresql94-doc
    # init db
    mkdir -p /opt/local/var/db/postgresql94/defaultdb
    chown postgres:postgres /opt/local/var/db/postgresql94/defaultdb

    # homebrew
    brew install postgres
    # follow the post install instructions to add to launchagents or call manually with `postgres -D /usr/local/var/postgres`
    # Skip the remaining Postgres instructions

Finish initializing the DB

    sudo su postgres -c '/opt/local/lib/postgresql94/bin/initdb -D /opt/local/var/db/postgresql94/defaultdb'

At this point, you may want to add start/stop scripts or aliases to ~/.bashrc or your virtualenv ``postactivate`` script (in ``~/.virtualenvs/{env-name}/bin/postactivate``).

    alias pg_start='sudo su postgres -c "/opt/local/lib/postgresql94/bin/pg_ctl \
        -D /opt/local/var/db/postgresql94/defaultdb \
        -l /opt/local/var/db/postgresql94/defaultdb/postgresql.log start"'
    alias pg_stop='sudo su postgres -c "/opt/local/lib/postgresql94/bin/pg_ctl \
        -D /opt/local/var/db/postgresql94/defaultdb stop"'

Start Postgres

    pg_start
  
Switch to postgres user

    sudo su - postgres
    PATH=$PATH:/opt/local/lib/postgresql94/bin/
      
Configure PostgreSQL. Replace 'seeddb', 'seeduser' with desired db/user. By default use password `seedpass` when prompted

    createdb seeddb
    createuser -P seeduser
    psql -c 'GRANT ALL PRIVILEGES ON DATABASE "seeddb" TO seeduser;'

Now exit any root environments, becoming just yourself (even though it's not that easy being green..), for the remainder of these instructions.

## Install Python packages

Run these commands as your normal user id.

Change to a virtualenv (using virtualenvwrapper) or do the following as a superuser. A virtualenv is usually better for development. Set the virtualenv to seed.

    workon seed

Make sure PostgreSQL command line scripts are in your PATH (if using port)

    export PATH=$PATH:/opt/local/lib/postgresql94/bin

<<<<<<< HEAD
Some packages (uWSGI) may need to find your C compiler. Make sure you have 'gcc' on your system, and then also export this to the `CC` environment variable:

    export CC=gcc
    
Install requirements with `pip`
=======
Install requirements with `pip`.
>>>>>>> 98a7a758

    pip install -r requirements.txt

    
Install library with `setup.py`

    python setup.py install
    
## Install Javascript libraries

### Install nodejs/npm

First, install [npm](https://www.npmjs.com/) if you haven't already. You can do this by installing from [nodejs.org](http://nodejs.org/), or use Macports:

    # port
    sudo port install npm

    # homebrew
    brew install npm

## Configure Django and its back-end DBs

In the `BE/settings` directory, there must be a file called `local_untracked.py` that sets up databases and a number of other things. To create and edit this file, start by copying over the template

    cd BE/settings
    cp local_untracked.py.dist local_untracked.py

### Edit `local_untracked.py`

Then open the file you created in your favorite editor.
Edit the postgresql config to look like this:

    # postgres DB config
    DATABASES = {
        'default': {
            'ENGINE': 'django.db.backends.postgresql_psycopg2',
            'NAME': 'seeddb',
            'USER': 'seeduser',
            'PASSWORD': 'seedpass',
            'HOST': 'localhost',
            'PORT': '5432',
        }
    }

You may want to comment out the AWS settings.

For Redis, edit the `CACHES` and `BROKER_URL` values to look like this:

    CACHES = {
        'default': {
            'BACKEND': 'redis_cache.cache.RedisCache',
            'LOCATION': "127.0.0.1:6379",
            'OPTIONS': {'DB': 1},
            'TIMEOUT': 300
        }
    }   
    BROKER_URL = 'redis://127.0.0.1:6379/1'

### Run Django migrations

Change back to the root of the repository. Now run the migration script to set up the database tables

    export DJANGO_SETTINGS_MODULE=BE.settings.dev
    ./manage.py syncdb --migrate
    
### Create Django admin user

You need a Django admin (super) user.

    ./manage.py create_default_user --username=admin@my.org --organization=lbnl --password=badpass
    
Of course, you need to save this user/password somewhere, since this is what you will use to login to the SEED website.

If you want to do any API testing (and of course you do!), you will
need to add an API KEY for this user.
You can do this in postgresql directly:

    psql seeddb seeduser
    seeddb=> update landing_seeduser set api_key='DEADBEEF' where id=1;

The 'secret' key DEADBEEF is hard-coded into the test scripts.

### Install Redis

You need to manually install Redis for Celery to work.

    # port
    sudo port install redis

    # homebrew
    brew install redis
    # follow the post install instructions to add to launchagents or call manually with `redis-server`

### Install Javascript dependencies

The JS dependencies are installed using node.js package management (npm), with
a helper package called `bower`. 

    ./bin/install_javascript_dependencies.sh

## Run the development server

You should put the following statement in ~/.bashrc or add it to the virtualenv post-activation script (e.g., in `~/.virtualenvs/seed/bin/postactivate`).

    export DJANGO_SETTINGS_MODULE=BE.settings.dev

The combination of Redis, Celery, and Django have been encapsulated in a 
single shell script, which examines existing processes and doesn't start
duplicate instances:

    ./bin/start-seed.sh
    
When this script is done, the Django stand-alone server will be running in 
the foreground.

### Login to the web page

Open your browser and navigate to [127.0.0.1:8000](http://127.0.0.1:8000) .

Login with the user/password you created before, e.g., `admin@my.org` and `badpass`.

Note that these steps have been combined into a script called `start-seed.sh`.
The script will also try to not start Celery or Redis if they already seem
to be running.<|MERGE_RESOLUTION|>--- conflicted
+++ resolved
@@ -81,15 +81,11 @@
 
     export PATH=$PATH:/opt/local/lib/postgresql94/bin
 
-<<<<<<< HEAD
 Some packages (uWSGI) may need to find your C compiler. Make sure you have 'gcc' on your system, and then also export this to the `CC` environment variable:
 
     export CC=gcc
     
 Install requirements with `pip`
-=======
-Install requirements with `pip`.
->>>>>>> 98a7a758
 
     pip install -r requirements.txt
 
