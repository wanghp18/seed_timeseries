import glob
import json
import logging
import re

_log = logging.getLogger(__name__)


def ns2s(string):
    '''
    Convert unit of time from 'ns' to 's'
    '''

    return string.replace('000000000,', ',')


def post_process(file_path):
    json_file_path = file_path[0:-5] + '_json.txt'
    filelist = glob.glob(json_file_path)
    for file_in in filelist:
        _log.info('post process {0}'.format(file_in))
        _log.debug('debuging')
        with open(file_in, 'r+') as r_in:
            json_data = json.loads(r_in.read())
            for data in json_data:
                meter_type = data['energy_type']
                data['tens'] = 0
                if meter_type == 'Natural Gas':
                    data['energy_type_int'] = '1'
                else:
                    data['energy_type_int'] = '0'  # default electricity

                uom = data['uom']
                if uom == 'kBtu (thousand Btu)':
                    data['uom_int'] = '132'
                    data['tens'] = 3
                elif uom == 'KGal (thousand gallons) (US)':
                    data['uom_int'] = '134'    # litre
                    data['value'] = str(float(data['value']) * 3.78541)
                    data['tens'] = 3
                else:
                    data['uom_int'] = '72'  # default Wh

                if not data['custom_id']:
                    data['custom_id'] = '1'  # default custom id is 1

                for k, v in data.iteritems():
                    data[k] = re.sub('[^\w|\.|]', '_', str(v))

            post_processed = json.dumps(json_data)
            post_processed = ns2s(post_processed)

<<<<<<< HEAD
        file_out = file_path[len(file_path):-5] + '_post.txt'
        with open(file_out, 'w') as out:
=======
        file_out = file_path[0:-5] + '_post.txt'
        with open (file_out, 'w') as out:
>>>>>>> 059e1cb0
            out.write(post_processed)

        return json.loads(post_processed)<|MERGE_RESOLUTION|>--- conflicted
+++ resolved
@@ -50,13 +50,8 @@
             post_processed = json.dumps(json_data)
             post_processed = ns2s(post_processed)
 
-<<<<<<< HEAD
-        file_out = file_path[len(file_path):-5] + '_post.txt'
-        with open(file_out, 'w') as out:
-=======
         file_out = file_path[0:-5] + '_post.txt'
         with open (file_out, 'w') as out:
->>>>>>> 059e1cb0
             out.write(post_processed)
 
         return json.loads(post_processed)