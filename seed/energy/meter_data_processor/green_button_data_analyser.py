import logging
from datetime import date, datetime
from time import sleep

from seed.energy.meter_data_processor import kairos_insert as tsdb
<<<<<<< HEAD
import tasks as aggregator
=======
from seed.energy.meter_data_processor.monthly_data_aggregator import aggr_sum_metric
>>>>>>> 9714100c
from seed.models import (
    Meter,
    CanonicalBuilding,
    TimeSeries,
)

_log = logging.getLogger(__name__)

global interval_threshold
interval_threshold = 60 * 60 * 24 * 20  # 20 days seconds


def get_month_from_ts(ts):
    dateObj = datetime.fromtimestamp(long(ts))
    return {'year': int(dateObj.year), 'month': int(dateObj.month)}


def data_analyse(ts_data, name):
    finer_ts = []
    monthly_ts = []

    cache = {}
    today_date = date.today()
    today_str = today_date.strftime('%m/%d/%Y')
    today_month = int(today_date.month)
    today_year = int(today_date.year)
    immediate_aggregate = False

    for ts_cell in ts_data:
        if name == 'Energy Template' or name == 'PM':
            ts_cell['start'] = int(ts_cell['start']) / 1000000000
            ts_cell['interval'] = int(ts_cell['interval']) / 1000000000

        try:
            ts_cell['canonical_id'] = str(int(float(ts_cell['canonical_id'])))
        except ValueError:
            continue

        custom_meter_id = ts_cell['custom_meter_id']
        try:
            ts_cell['custom_meter_id'] = str(int(float(ts_cell['custom_meter_id'])))
        except ValueError:
            ts_cell['custom_meter_id'] = custom_meter_id

        interval = int(ts_cell['interval'])
        if interval < interval_threshold:
            ts_cell['insert_date'] = today_str

<<<<<<< HEAD
            ts_dateObj = getMonthFromTS(ts_cell['start'])
            if ts_dateObj['month'] != today_month or ts_dateObj['year'] != today_year:
=======
            ts_dateObj = get_month_from_ts(ts_cell['start'])
            if ts_dateObj['month'] != today_month and ts_dateObj['year'] != today_year:
>>>>>>> 9714100c
                # has back filling
                immediate_aggregate = True

            finer_ts.append(ts_cell)
        else:
            monthly_ts.append(ts_cell)

        building_id = str(ts_cell['canonical_id'])
        custom_meter_id = str(ts_cell['custom_meter_id'])

        # create or retrieve seed_meter_id
        if not building_id + '_' + custom_meter_id in cache:
            res = Meter.objects.filter(custom_meter_id=custom_meter_id).select_related().filter(
                canonical_building=building_id
            )
            if not res:
                # create new meter record
                new_meter = Meter(name=(name + ' METER'),
                                  energy_type=ts_cell['energy_type_int'],
                                  energy_units=ts_cell['uom_int'],
                                  custom_meter_id=ts_cell['custom_meter_id'])
                new_meter.save()
                new_meter.canonical_building.add(CanonicalBuilding.objects.get(id=building_id))

                seed_meter_id = int(new_meter.id)
            else:
                seed_meter_id = int(res[0].id)

            cache[building_id + '_' + custom_meter_id] = seed_meter_id

    for ts_cell in monthly_ts:
        building_id = str(ts_cell['canonical_id'])
        custom_meter_id = str(ts_cell['custom_meter_id'])

        seed_meter_id = int(cache[building_id + '_' + custom_meter_id])

        # save record to timeseries table
        begin_ts = int(ts_cell['start'])
        interval = int(ts_cell['interval'])

        new_ts = TimeSeries(begin_time=datetime.fromtimestamp(begin_ts),
                            end_time=datetime.fromtimestamp(begin_ts + interval),
                            reading=float(ts_cell['value']),
                            meter_id=seed_meter_id)
        new_ts.save()

    _log.info('insert monthly data into postgresql finished')

    insert_flag = tsdb.insert(finer_ts)
    _log.info('insert ts data into KairosDB finished: ' + str(insert_flag))

    if insert_flag and immediate_aggregate:
        # TODO: is there another way to check for the data to be inserted?
        sleep(5)  # wait for data inserted
        _log.info('Having back filling data, aggregate immediately')
<<<<<<< HEAD
        aggregator.aggregate_monthly_data(ts_data[0]['canonical_id'])
=======
        # TODO: fix the time zone
        aggr_sum_metric(ts_data)
>>>>>>> 9714100c
        _log.info('Immediate aggregation finished')<|MERGE_RESOLUTION|>--- conflicted
+++ resolved
@@ -2,12 +2,8 @@
 from datetime import date, datetime
 from time import sleep
 
+import tasks as aggregator
 from seed.energy.meter_data_processor import kairos_insert as tsdb
-<<<<<<< HEAD
-import tasks as aggregator
-=======
-from seed.energy.meter_data_processor.monthly_data_aggregator import aggr_sum_metric
->>>>>>> 9714100c
 from seed.models import (
     Meter,
     CanonicalBuilding,
@@ -56,13 +52,8 @@
         if interval < interval_threshold:
             ts_cell['insert_date'] = today_str
 
-<<<<<<< HEAD
-            ts_dateObj = getMonthFromTS(ts_cell['start'])
+            ts_dateObj = get_month_from_ts(ts_cell['start'])
             if ts_dateObj['month'] != today_month or ts_dateObj['year'] != today_year:
-=======
-            ts_dateObj = get_month_from_ts(ts_cell['start'])
-            if ts_dateObj['month'] != today_month and ts_dateObj['year'] != today_year:
->>>>>>> 9714100c
                 # has back filling
                 immediate_aggregate = True
 
@@ -118,10 +109,5 @@
         # TODO: is there another way to check for the data to be inserted?
         sleep(5)  # wait for data inserted
         _log.info('Having back filling data, aggregate immediately')
-<<<<<<< HEAD
         aggregator.aggregate_monthly_data(ts_data[0]['canonical_id'])
-=======
-        # TODO: fix the time zone
-        aggr_sum_metric(ts_data)
->>>>>>> 9714100c
         _log.info('Immediate aggregation finished')