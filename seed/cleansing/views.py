--- conflicted
+++ resolved
@@ -19,13 +19,9 @@
     """
 
     import_file_id = request.GET.get('import_file_id')
-<<<<<<< HEAD
     cleansing_results = get_cache_raw(Cleansing.cache_key(import_file_id))
-=======
-    cleansing_results = cache.get(Cleansing.cache_key(import_file_id), [])
 
     # add in additional fields for view
->>>>>>> 21ae85ae
     for i, row in enumerate(cleansing_results):
         for j, result in enumerate(row['cleansing_results']):
             if result['field'] in Cleansing.ASSESSOR_FIELDS_BY_COLUMN:
