--- conflicted
+++ resolved
@@ -66,11 +66,8 @@
     'BE.seed.service.audit',
     'BE.seed.service.auth',
     'BE.seed.service.building',
-<<<<<<< HEAD
     'BE.seed.service.buildings_reports',
-=======
     'BE.seed.service.cleansing',
->>>>>>> 20704566
     'BE.seed.service.dataset',
     'BE.seed.service.export',
     'BE.seed.service.mapping',
