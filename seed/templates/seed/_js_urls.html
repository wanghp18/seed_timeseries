--- conflicted
+++ resolved
@@ -61,7 +61,7 @@
 
         // org
         window.BE.urls.delete_organization_buildings = '{% url "seed:delete_organization_buildings" %}';
-<<<<<<< HEAD
+	window.BE.urls.delete_organization = '{% url "seed:delete_organization" %}';
 		
         // timeseries data
         window.BE.urls.retrieve_finer_timeseries_data = '{% url "seed:retrieve_finer_timeseries_data" %}';
@@ -81,7 +81,4 @@
 		
 		window.BE.urls.parse_pm_energy_file = '{% url "seed:parse_pm_energy_file" %}';
         window.BE.urls.parse_energy_template = '{% url "seed:parse_energy_template" %}';
-=======
-        window.BE.urls.delete_organization = '{% url "seed:delete_organization" %}';
->>>>>>> 86f05516
     </script>