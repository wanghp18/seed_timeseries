--- conflicted
+++ resolved
@@ -266,15 +266,13 @@
 
         # upload data and check responce
         r = self.client.post(upload_details['upload_path'], fsysparams, follow=True, **self.headers)
-<<<<<<< HEAD
-
-        self.assertEqual(r.status_code, 200)
-
-        r = json.loads(r.content)
-
+
+        self.assertEqual(r.status_code, 200)
+
+        r = json.loads(r.content)
+
+        self.assertEqual(r.status_code, 200)
         self.assertEqual(r['success'], True)
-=======
-        self.assertEqual(r.status_code, 200)
 
         r = json.loads(r.content)
         self.assertEqual(r['success'], True)
@@ -410,5 +408,4 @@
         #                         headers=header,
         #                         data=json.dumps({'progress_key': result.json()['progress_key']}))
         # pprint.pprint(progress.json(), stream=fileout)
-        #
->>>>>>> 3f9812b8
+        #