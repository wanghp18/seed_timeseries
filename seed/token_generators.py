# !/usr/bin/env python
# encoding: utf-8
"""
:copyright (c) 2014 - 2015, The Regents of the University of California, through Lawrence Berkeley National Laboratory (subject to receipt of any required approvals from the U.S. Department of Energy) and contributors. All rights reserved.  # NOQA
:author

token_generator.py
Aleck Landgraf, taken from django core master branch

needed a token check that would not expire after three days for sending a
signup email
"""

from datetime import date

from django.conf import settings
from django.utils.http import int_to_base36, base36_to_int
from django.utils.crypto import constant_time_compare, salted_hmac
from django.utils import six


class SignupTokenGenerator(object):
    """
    Strategy object used to generate and check tokens for the password
    reset mechanism.
    """
    def make_token(self, user):
        """
        Returns a token that can be used once to do a password reset
        for the given user.
        """
        return self._make_token_with_timestamp(
            user, self._num_days(self._today())
        )

    def check_token(self, user, token, token_expires=True):
        """
        Check that a password reset token is correct for a given user.
        """
        # Parse the token
        try:
            ts_b36, hash = token.split("-")
        except ValueError:
            return False

        try:
            ts = base36_to_int(ts_b36)
        except ValueError:
            return False

        # Check that the timestamp/uid has not been tampered with
        if not constant_time_compare(
            self._make_token_with_timestamp(user, ts), token
        ):
            return False

        # Check the timestamp is within limit
<<<<<<< HEAD
        if (
            (self._num_days(self._today()) - ts) >
            settings.PASSWORD_RESET_TIMEOUT_DAYS and token_expires
        ):
=======
        token_is_expired = all(
            token_expires,
            (self._num_days(self._today()) - ts) > settings.PASSWORD_RESET_TIMEOUT_DAYS,
        )
        if token_is_expired:
>>>>>>> 4ece0973
            return False

        return True

    def _make_token_with_timestamp(self, user, timestamp):
        # timestamp is number of days since 2001-1-1.  Converted to
        # base 36, this gives us a 3 digit string until about 2121
        ts_b36 = int_to_base36(timestamp)

        # By hashing on the internal state of the user and using state
        # that is sure to change (the password salt will change as soon as
        # the password is set, at least for current Django auth, and
        # last_login will also change), we produce a hash that will be
        # invalid as soon as it is used.
        # We limit the hash to 20 chars to keep URL short
        key_salt = "django.contrib.auth.tokens.PasswordResetTokenGenerator"

        # Ensure results are consistent across DB backends
        login_timestamp = user.last_login.replace(microsecond=0, tzinfo=None)

        value = (
            six.text_type(user.pk) + user.password +
            six.text_type(login_timestamp) + six.text_type(timestamp)
        )
        hash = salted_hmac(key_salt, value).hexdigest()[::2]
        return "%s-%s" % (ts_b36, hash)

    def _num_days(self, dt):
        return (dt - date(2001, 1, 1)).days

    def _today(self):
        # Used for mocking in tests
        return date.today()

signup_token_generator = SignupTokenGenerator()<|MERGE_RESOLUTION|>--- conflicted
+++ resolved
@@ -55,18 +55,11 @@
             return False
 
         # Check the timestamp is within limit
-<<<<<<< HEAD
-        if (
-            (self._num_days(self._today()) - ts) >
-            settings.PASSWORD_RESET_TIMEOUT_DAYS and token_expires
-        ):
-=======
         token_is_expired = all(
             token_expires,
             (self._num_days(self._today()) - ts) > settings.PASSWORD_RESET_TIMEOUT_DAYS,
         )
         if token_is_expired:
->>>>>>> 4ece0973
             return False
 
         return True
