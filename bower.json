--- conflicted
+++ resolved
@@ -10,10 +10,7 @@
   ],
   "dependencies": {
     "fine-uploader": "3.9.1",
-<<<<<<< HEAD
-    "dimple": "~2.1.6"
-=======
+    "dimple": "~2.1.6",
     "lodash": "3.10.1"
->>>>>>> 20704566
   }
 }