--- conflicted
+++ resolved
@@ -97,11 +97,8 @@
     'seed.lib.superperms.orgs',
     'seed.audit_logs',
     'seed.cleansing',
-<<<<<<< HEAD
+    'seed.functional',
     'seed.energy',
-=======
-    'seed.functional'
->>>>>>> 4907c12e
 )
 
 # Apps with tables created by migrations, but which 3rd-party apps depend on.
